#!/usr/bin/env python3
# -*- coding: utf-8 -*-

"""
Compute
~~~~~~~

Methods for computing concepts, constellations, and integrated information of
subsystems.
"""

import numpy as np
from joblib import Parallel, delayed
from scipy.sparse.csgraph import connected_components
from scipy.sparse import csr_matrix

from . import utils, options, memory
from .models import Concept, Cut, BigMip, MarblSet
from .network import Network
from .subsystem import Subsystem
<<<<<<< HEAD
from .constants import MAXMEM, memory
=======
from .constants import PAST, FUTURE, MAXMEM
>>>>>>> cad7c880
from .lru_cache import lru_cache


@memory.cache(ignore=['subsystem', 'mechanism', 'cut'])
<<<<<<< HEAD
def _concept(cache_key, subsystem, mechanism, cut):
    # Calculate the maximally irreducible cause repertoire.
    cause = subsystem.core_cause(mechanism, cut)
    # Calculate the maximally irreducible effect repertoire.
    effect = subsystem.core_effect(mechanism, cut)
    # Get the minimal phi between them.
    phi = min(cause.phi, effect.phi)
    # If either one is reducible, i.e. has zero phi, the concept is reducible
    # and is not a proper concept.
=======
def _concept(marblset, subsystem, mechanism, cut):
    # If any node in the mechanism either has no inputs from the subsystem or
    # has no outputs to the subsystem, then the mechanism is necessarily
    # reducible and cannot be a concept (since removing that node would make no
    # difference to at least one of the MICEs).
    if not (subsystem._all_connect_to_any(mechanism, subsystem.nodes) and
            subsystem._any_connect_to_all(subsystem.nodes, mechanism)):
        return None

    past_mice = subsystem.core_cause(mechanism, cut)
    future_mice = subsystem.core_effect(mechanism, cut)
    phi = min(past_mice.phi, future_mice.phi)

>>>>>>> cad7c880
    if phi < options.EPSILON:
        return None
    # NOTE: Make sure to expand the repertoires to the size of the subsystem
    # when calculating concept distance. For now, they must remain un-expanded
    # so the concept doesn't depend on the subsystem.
    return Concept(mechanism=mechanism, phi=phi, cause=cause, effect=effect)


def concept(subsystem, mechanism, cut=None):
    """Return the concept specified by the a mechanism within a subsytem.

    Args:
        subsystem (Subsytem): The context in which the mechanism should be
            considered.
        mechanism (tuple(Node)): The candidate set of nodes.

    Keyword Args:
        cut (Cut): The optional unidirectional cut that should be applied to
            the network when doing the calculation. Defaults to ``None``, where
            no cut is applied.

    Returns:
        ``Concept`` or ``None`` -- The pair of maximally irreducible
            cause/effect repertoires that constitute the concept specified by
            the given mechanism, or ``None`` if there isn't one.

    .. note::
        The output is "persistently cached" (saved to the disk for later
        access), to avoid recomputation. The cache key is the hash of the
        normal form of the multiset of the mechanism nodes' Markov blankets
        (not the mechanism itself). This results in more cache hits, since the
        output depends only on the causual properties of the nodes. See the
        documentation for the `marbl specification
        <https://github.com/wmayner/marbl>`_, and the `marbl-python
        implementation <http://pythonhosted.org/marbl-python/>`_.
    """
<<<<<<< HEAD
    # Pre-checks
    # ~~~~~~~~~~~~~~~~~~~~~~~~~~~~~~~~~~~~~~~~~~~~~~~~~~~~~~~~~~~~~~~~~~~~~~~~~
    # If the mechanism is empty, there is no concept.
    if not mechanism:
        return None
    # If any node in the mechanism either has no inputs from the subsystem or
    # has no outputs to the subsystem, then the mechanism is necessarily
    # reducible and cannot be a concept (since removing that node would make no
    # difference to at least one of the MICEs).
    if not (subsystem._all_connect_to_any(mechanism, subsystem.nodes) and
            subsystem._any_connect_to_all(subsystem.nodes, mechanism)):
        return None
    # ~~~~~~~~~~~~~~~~~~~~~~~~~~~~~~~~~~~~~~~~~~~~~~~~~~~~~~~~~~~~~~~~~~~~~~~~~
    # Default to the subsystem's null cut.
    if cut is None:
        cut = subsystem.null_cut
    # Generate the cache key for memoizing concepts.
    cache_key = hash(MarblSet(mechanism, cut))
    # Pass on the cache key to the underlying function.
    return _concept(cache_key, subsystem, mechanism, cut)
=======
    if cut is None:
        cut = subsystem.null_cut
    # Generate the MarblSet for memoizing concepts.
    marblset = MarblSet(mechanism, cut)
    # Pass on the MarblSet.
    return _concept(marblset, subsystem, mechanism, cut)
>>>>>>> cad7c880


def constellation(subsystem, cut=None):
    """Return the conceptual structure of this subsystem.

    Args:
        subsystem (Subsytem): The subsystem for which to determine the
            constellation.

    Keyword Args:
        cut (Cut): The optional unidirectional cut that should be applied to
            the network when doing the calculation. Defaults to ``None``, where
            no cut is applied.

    Returns:
        ``tuple(Concept)`` -- A tuple of all the Concepts in the constellation.
    """
    concepts = [concept(subsystem, mechanism, cut) for mechanism in
                utils.powerset(subsystem.nodes)]
    # Filter out non-concepts
    return tuple(filter(None, concepts))


@lru_cache(maxmem=MAXMEM)
def concept_distance(c1, c2, subsystem, cut):
    """Return the distance between two concepts in concept-space.

    Args:
        c1 (Mice): The first concept.
        c2 (Mice): The second concept.

    Returns:
        ``float`` -- The distance between the two concepts in concept-space.
    """
    # Calculate the sum of the past and future EMDs, expanding the repertoires
    # to the full state-space of the subsystem, so that the EMD signatures are
    # the same size.
    return sum([
        utils.hamming_emd(c1.expand_cause_repertoire(subsystem, cut),
                          c2.expand_cause_repertoire(subsystem, cut)),
        utils.hamming_emd(c1.expand_effect_repertoire(subsystem, cut),
                          c2.expand_effect_repertoire(subsystem, cut))])


def _constellation_distance_simple(C1, C2, subsystem, cut):
    """Return the distance between two constellations in concept-space,
    assuming the only difference between them is that some concepts have
    disappeared."""
    # Make C1 refer to the bigger constellation
    if len(C2) > len(C1):
        C1, C2 = C2, C1
    destroyed = [c for c in C1 if c not in C2]
    return sum(c.phi * concept_distance(c, subsystem.null_concept, subsystem,
                                        cut)
               for c in destroyed)


def _constellation_distance_emd(C1, C2, unique_C1, unique_C2, subsystem, cut):
    """Return the distance between two constellations in concept-space,
    using the generalized EMD."""
    shared_concepts = [c for c in C1 if c in C2]
    # Construct null concept and list of all unique concepts.
    all_concepts = (shared_concepts + unique_C1 + unique_C2 +
                    [subsystem.null_concept])
    # Construct the two phi distributions.
    d1, d2 = [[c.phi if c in constellation else 0 for c in all_concepts]
              for constellation in (C1, C2)]
    # Calculate how much phi disappeared and assign it to the null concept
    # (the null concept is the last element in the distribution).
    residual = sum(d1) - sum(d2)
    if residual > 0:
        d2[-1] = residual
    if residual < 0:
        d1[-1] = residual
    # Generate the ground distance matrix.
    distance_matrix = np.array([
        [concept_distance(i, j, subsystem, cut) for i in all_concepts] for j in
        all_concepts])

    return utils.emd(np.array(d1), np.array(d2), distance_matrix)


@lru_cache(maxmem=MAXMEM)
def constellation_distance(C1, C2, subsystem, cut):
    """Return the distance between two constellations in concept-space.

    Args:
        C1 (tuple(Concept)): The first constellation.
        C2 (tuple(Concept)): The second constellation.
        null_concept (Concept): The null concept of a candidate set, *i.e* the
            "origin" of the concept space in which the given constellations
            reside.

    Returns:
        ``float`` -- The distance between the two constellations in
        concept-space.
    """
    concepts_only_in_C1 = [c for c in C1 if c not in C2]
    concepts_only_in_C2 = [c for c in C2 if c not in C1]
    # If the only difference in the constellations is that some concepts
    # disappeared, then we don't need to use the EMD.
    if not concepts_only_in_C1 or not concepts_only_in_C2:
        return _constellation_distance_simple(C1, C2, subsystem, cut)
    else:
        return _constellation_distance_emd(C1, C2,
                                           concepts_only_in_C1,
                                           concepts_only_in_C2,
                                           subsystem,
                                           cut)


def conceptual_information(subsystem):
    """Return the conceptual information for a subsystem.

    This is the distance from the subsystem's constellation to the null
    concept."""
    return constellation_distance(constellation(subsystem), (), subsystem,
                                  subsystem.null_cut)


# TODO document
def _null_mip(subsystem):
    """Returns a BigMip with zero phi and empty constellations.

    This is the MIP associated with a reducible subsystem."""
    return BigMip(subsystem=subsystem,
                  phi=0.0,
                  cut=subsystem.null_cut,
                  unpartitioned_constellation=[], partitioned_constellation=[])


def _single_node_mip(subsystem):
    """Returns a the BigMip of a single-node with a selfloop.

    Whether these have a nonzero |Phi| value depends on the CyPhi options."""
    if options.SINGLE_NODES_WITH_SELFLOOPS_HAVE_PHI:
        # TODO return the actual concept
        return BigMip(
            phi=0.5,
            cut=Cut(subsystem.nodes, subsystem.nodes),
            unpartitioned_constellation=None,
            partitioned_constellation=None,
            subsystem=subsystem)
    else:
        return _null_mip(subsystem)


# TODO document
def _evaluate_cut(subsystem, partition, unpartitioned_constellation):
    # Compute forward mip.
    forward_cut = Cut(partition[0], partition[1])
    forward_constellation = constellation(subsystem, cut=forward_cut)
    forward_mip = BigMip(
        phi=constellation_distance(unpartitioned_constellation,
                                   forward_constellation,
                                   subsystem,
                                   forward_cut),
        cut=forward_cut,
        unpartitioned_constellation=unpartitioned_constellation,
        partitioned_constellation=forward_constellation,
        subsystem=subsystem)
    # Compute backward mip.
    backward_cut = Cut(partition[1], partition[0])
    backward_constellation = constellation(subsystem, cut=backward_cut)
    backward_mip = BigMip(
        phi=constellation_distance(unpartitioned_constellation,
                                   backward_constellation,
                                   subsystem,
                                   backward_cut),
        cut=backward_cut,
        unpartitioned_constellation=unpartitioned_constellation,
        partitioned_constellation=backward_constellation,
        subsystem=subsystem)
    # Choose minimal unidirectional cut.
    mip = min(forward_mip, backward_mip)
    # Return the mip if the subsystem with the given partition is not
    # reducible.
    return mip if mip.phi > options.EPSILON else _null_mip(subsystem)


# TODO document big_mip
def _big_mip(cache_key, subsystem):
    # Special case for single-node subsystems.
    if (len(subsystem.nodes) == 1):
        return _single_node_mip(subsystem)

    # Check for degenerate cases
    # =========================================================================
    # Phi is necessarily zero if the subsystem is:
    #   - not strongly connected;
    #   - empty; or
    #   - an elementary mechanism (i.e. no nontrivial bipartitions).
    # So in those cases we immediately return a null MIP.

    if not subsystem:
        return _null_mip(subsystem)

    # Get the connectivity of just the subsystem nodes.
    submatrix_indices = np.ix_([node.index for node in subsystem.nodes],
                               [node.index for node in subsystem.nodes])
    cm = subsystem.network.connectivity_matrix[submatrix_indices]
    # Get the number of strongly connected components.
    num_components, _ = connected_components(csr_matrix(cm))
    if num_components > 1:
        return _null_mip(subsystem)

    # The first bipartition is the null cut (trivial bipartition), so skip it.
    bipartitions = utils.bipartition(subsystem.nodes)[1:]

    # =========================================================================

    # Calculate the unpartitioned constellation.
    unpartitioned_constellation = constellation(subsystem, subsystem.null_cut)
    # Parallel loop over all partitions (use all but one CPU).
    mip_candidates = Parallel(n_jobs=(-2 if options.PARALLEL_CUT_EVALUATION
                                      else 1),
                              verbose=options.VERBOSE_PARALLEL)(
        delayed(_evaluate_cut)(subsystem,
                               partition,
                               unpartitioned_constellation)
        for partition in bipartitions)

    return min(mip_candidates)


# Wrapper to ensure that the cache key is the native hash of the subsystem, so
# joblib doesn't mistakenly recompute things when the subsystem's MICE cache is
# changed.
def big_mip(subsystem):
    """Return the MIP of a subsystem.

    Args:
        subsystem (Subsystem): The candidate set of nodes.

    Returns:
        ``BigMip`` -- A nested structure containing all the data from the
        intermediate calculations. The top level contains the basic MIP
        information for the given subsystem. See :class:`models.BigMip`.
    """
    return _big_mip(hash(subsystem), subsystem)


@lru_cache(maxmem=MAXMEM)
def big_phi(subsystem):
    """Return the |big_phi| value of a subsystem."""
    return big_mip(subsystem).phi


@lru_cache(maxmem=MAXMEM)
def main_complex(network):
    """Return the main complex of the network."""
    if not isinstance(network, Network):
        raise ValueError(
            """Input must be a Network (perhaps you passed a Subsystem
            instead?)""")
    return max(complexes(network))


def subsystems(network):
    """Return a generator of all possible subsystems of a network.

    This is the just powerset of the network's set of nodes."""
    for subset in utils.powerset(range(network.size)):
        yield Subsystem(subset, network.current_state, network.past_state,
                        network)


def complexes(network):
    """Return a generator for all complexes of the network.

    This includes reducible, zero-phi complexes (which are not, strictly
    speaking, complexes at all)."""
    if not isinstance(network, Network):
        raise ValueError(
            """Input must be a Network (perhaps you passed a Subsystem
            instead?)""")
    return (big_mip(subsystem) for subsystem in subsystems(network))<|MERGE_RESOLUTION|>--- conflicted
+++ resolved
@@ -18,17 +18,12 @@
 from .models import Concept, Cut, BigMip, MarblSet
 from .network import Network
 from .subsystem import Subsystem
-<<<<<<< HEAD
-from .constants import MAXMEM, memory
-=======
-from .constants import PAST, FUTURE, MAXMEM
->>>>>>> cad7c880
+from .constants import MAXMEM
 from .lru_cache import lru_cache
 
 
 @memory.cache(ignore=['subsystem', 'mechanism', 'cut'])
-<<<<<<< HEAD
-def _concept(cache_key, subsystem, mechanism, cut):
+def _concept(marblset, subsystem, mechanism, cut):
     # Calculate the maximally irreducible cause repertoire.
     cause = subsystem.core_cause(mechanism, cut)
     # Calculate the maximally irreducible effect repertoire.
@@ -37,21 +32,6 @@
     phi = min(cause.phi, effect.phi)
     # If either one is reducible, i.e. has zero phi, the concept is reducible
     # and is not a proper concept.
-=======
-def _concept(marblset, subsystem, mechanism, cut):
-    # If any node in the mechanism either has no inputs from the subsystem or
-    # has no outputs to the subsystem, then the mechanism is necessarily
-    # reducible and cannot be a concept (since removing that node would make no
-    # difference to at least one of the MICEs).
-    if not (subsystem._all_connect_to_any(mechanism, subsystem.nodes) and
-            subsystem._any_connect_to_all(subsystem.nodes, mechanism)):
-        return None
-
-    past_mice = subsystem.core_cause(mechanism, cut)
-    future_mice = subsystem.core_effect(mechanism, cut)
-    phi = min(past_mice.phi, future_mice.phi)
-
->>>>>>> cad7c880
     if phi < options.EPSILON:
         return None
     # NOTE: Make sure to expand the repertoires to the size of the subsystem
@@ -88,7 +68,6 @@
         <https://github.com/wmayner/marbl>`_, and the `marbl-python
         implementation <http://pythonhosted.org/marbl-python/>`_.
     """
-<<<<<<< HEAD
     # Pre-checks
     # ~~~~~~~~~~~~~~~~~~~~~~~~~~~~~~~~~~~~~~~~~~~~~~~~~~~~~~~~~~~~~~~~~~~~~~~~~
     # If the mechanism is empty, there is no concept.
@@ -105,18 +84,10 @@
     # Default to the subsystem's null cut.
     if cut is None:
         cut = subsystem.null_cut
-    # Generate the cache key for memoizing concepts.
-    cache_key = hash(MarblSet(mechanism, cut))
-    # Pass on the cache key to the underlying function.
-    return _concept(cache_key, subsystem, mechanism, cut)
-=======
-    if cut is None:
-        cut = subsystem.null_cut
     # Generate the MarblSet for memoizing concepts.
     marblset = MarblSet(mechanism, cut)
     # Pass on the MarblSet.
     return _concept(marblset, subsystem, mechanism, cut)
->>>>>>> cad7c880
 
 
 def constellation(subsystem, cut=None):
