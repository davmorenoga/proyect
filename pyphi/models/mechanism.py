#!/usr/bin/env python3
# -*- coding: utf-8 -*-
# models/mechanism.py

"""Mechanism-level objects."""

from dataclasses import dataclass
from typing import Iterable

import numpy as np
<<<<<<< HEAD
from toolz import concat, unique

from pyphi.models.cuts import KPartition

from .. import connectivity, utils, validate
from ..conf import fallback
from ..direction import Direction
from ..exceptions import WrongDirectionError
from ..metrics import distribution
from ..models import fmt
from . import cmp
=======
from numpy.typing import ArrayLike

from pyphi.models.cuts import KPartition

from .. import config, connectivity, utils, validate
from ..direction import Direction
from ..exceptions import WrongDirectionError
from ..metrics import distribution
from ..registry import Registry
from . import cmp, fmt
>>>>>>> f38bbf1f

_ria_attributes = [
    "phi",
    "direction",
    "mechanism",
    "purview",
    "partition",
    "repertoire",
    "partitioned_repertoire",
]


class DistinctionPhiNormalizationRegistry(Registry):
    """Storage for distinction |small_phi| normalizations."""

    desc = "functions for normalizing distinction |small_phi| values"


distinction_phi_normalizations = DistinctionPhiNormalizationRegistry()


@distinction_phi_normalizations.register("NONE")
def _(partition):
    return 1


@distinction_phi_normalizations.register("NUM_CONNECTIONS_CUT")
def _(partition):
    try:
        return 1 / partition.num_connections_cut()
    except ZeroDivisionError:
        return 1
    except AttributeError:
        return None


def normalization_factor(partition):
    return distinction_phi_normalizations[config.DISTINCTION_PHI_NORMALIZATION](
        partition
    )


@dataclass
class StateSpecification:
    direction: Direction
    intrinsic_information: float
    state: tuple[tuple[int]]
    repertoire: ArrayLike
    unconstrained_repertoire: ArrayLike

    def set_ties(self, ties: Iterable):
        self._ties = ties

    @property
    def ties(self):
        return self._ties

    def __getitem__(self, i):
        return self.state[i]

    def _repr_columns(self, prefix=""):
        return [
            (f"{prefix}{self.direction}", str(self.state)),
            (
                f"{prefix}II_{str(self.direction)[:1].lower()}",
                self.intrinsic_information,
            ),
        ]

    def __repr__(self):
        body = "\n".join(fmt.align_columns(self._repr_columns()))
        body = fmt.header(
            f"Specified {self.direction}", body, under_char=fmt.HEADER_BAR_3
        )
        return fmt.box(fmt.center(body))


class RepertoireIrreducibilityAnalysis(cmp.Orderable):
    """An analysis of the irreducibility (|small_phi|) of a mechanism over a
    purview, for a given partition, in one temporal direction.

    These can be compared with the built-in Python comparison operators (``<``,
    ``>``, etc.). Comparison is based on |small_phi| value, then mechanism size.
    """

    def __init__(
        self,
        phi,
        direction,
        mechanism,
        purview,
        partition,
        repertoire,
        partitioned_repertoire,
        specified_index=None,
        specified_state=None,
        mechanism_state=None,
        purview_state=None,
        node_labels=None,
    ):
        self._phi = phi
        self._direction = direction
        self._mechanism = mechanism
        self._purview = purview
        self._partition = partition
        self._mechanism_state = mechanism_state
        self._purview_state = purview_state

        def _repertoire(repertoire):
            if repertoire is None:
                return None
            return np.array(repertoire)

        self._repertoire = _repertoire(repertoire)
        self._partitioned_repertoire = _repertoire(partitioned_repertoire)

        # TODO(4.0)
        # - use DistanceResult?
        if self._partitioned_repertoire is None:
            self._specified_index = None
            self._specified_state = None
        else:
            self._specified_state = fallback(
                specified_state,
                distribution.specified_state(repertoire, partitioned_repertoire),
            )
            self._specified_index = fallback(
                specified_index,
                distribution.specified_index(repertoire, partitioned_repertoire),
            )

        self._partition_ties = (self,)
        self._state_ties = (self,)

        norm = normalization_factor(self._partition)

        if norm is None:
            self._normalized_phi = None
        else:
            self._normalized_phi = self._phi * norm

        # Optional labels - only used to generate nice labeled reprs
        self._node_labels = node_labels

    @property
    def phi(self):
        """float: This is the difference between the mechanism's unpartitioned
        and partitioned repertoires.
        """
        return self._phi

    @property
    def normalized_phi(self):
        """float: Normalized |small_phi| value."""
        return self._normalized_phi

    @property
    def direction(self):
        """Direction: |CAUSE| or |EFFECT|."""
        return self._direction

    @property
    def mechanism(self):
        """tuple[int]: The mechanism that was analyzed."""
        return self._mechanism

    @property
    def mechanism_state(self):
        """tuple[int]: The current state of the mechanism."""
        return self._mechanism_state

    @property
    def purview(self):
        """tuple[int]: The purview over which the the mechanism was
        analyzed.
        """
        return self._purview

    @property
    def purview_state(self):
        """tuple[int]: The current state of the purview."""
        return self._purview_state

    @property
    def partition(self):
        """KPartition: The partition of the mechanism-purview pair that was
        analyzed.
        """
        return self._partition

    @property
    def repertoire(self):
        """np.ndarray: The repertoire of the mechanism over the purview."""
        return self._repertoire

    @property
    def partitioned_repertoire(self):
        """np.ndarray: The partitioned repertoire of the mechanism over the
        purview. This is the product of the repertoires of each part of the
        partition.
        """
        return self._partitioned_repertoire

    @property
    def specified_index(self):
        """The state with the maximal absolute intrinsic difference
        between the unpartitioned and partitioned repertoires."""
        return self._specified_index

    @property
    def specified_state(self):
        """The state with the maximal absolute intrinsic difference between
        the unpartitioned and partitioned repertoires among all ties."""
        return self._specified_state

    def is_congruent(self, node_indices, state):
        """Return whether the given state is congruent to the specified state."""
        # TODO(4.0) use DistanceResult.is_congruent
        # TODO(4.0) configure ties with kwargs?
        # TODO(ties) update specified state logic
        purview_state = utils.state_of_subsystem_nodes(
            node_indices, self.purview, state
        )
        return any(tuple(state) == purview_state for state in self.specified_state)

    @property
    def state_ties(self):
        return self._state_ties

    def set_state_ties(self, ties):
        self._state_ties = tuple(ties)

    # TODO(ties)
    # def state_ties(self, congruent_with=None, node_indices=None):
    #     for tie in self.ties:
    #         if tie.purview == self.purview:
    #             if (congruent_with is None) or tie.is_congruent(
    #                 node_indices, congruent_with
    #             ):
    #                 yield tie

    @property
    def partition_ties(self):
        return self._partition_ties

    def set_partition_ties(self, ties):
        self._partition_ties = tuple(ties)

    @property
    def ties(self):
        # TODO(ties) check unique usage here
        return unique(concat([self._state_ties, self._partition_ties]))

    @property
    def num_ties(self):
        return len(self._state_ties) + len(self._partition_ties) - 2

    @property
    def node_labels(self):
        """|NodeLabels| for this system."""
        return self._node_labels

    def order_by(self):
        return (self.phi, len(self.mechanism))

    def __eq__(self, other):
        # We don't consider the partition and partitioned repertoire in
        # checking for RIA equality.
        attrs = ["phi", "direction", "mechanism", "purview", "repertoire"]
        return cmp.general_eq(self, other, attrs)

    def __bool__(self):
        """A |RepertoireIrreducibilityAnalysis| is ``True`` if it has
        |small_phi > 0|.
        """
        return utils.is_positive(self.phi)

    def __hash__(self):
        return hash(
            (
                self.phi,
                self.direction,
                self.mechanism,
                self.purview,
                utils.np_hash(self.repertoire),
            )
        )

    def __repr__(self):
        return fmt.make_repr(self, _ria_attributes)

    def __str__(self):
        return "Repertoire irreducibility analysis\n" + fmt.indent(fmt.fmt_ria(self))

    def to_json(self):
        return {attr: getattr(self, attr) for attr in _ria_attributes}


def _null_ria(direction, mechanism, purview, repertoire=None, phi=0.0):
    """The irreducibility analysis for a reducible mechanism."""
    # TODO Use properties here to infer mechanism and purview from
    # partition yet access them with .mechanism and .partition
    return RepertoireIrreducibilityAnalysis(
        direction=direction,
        mechanism=mechanism,
        purview=purview,
        partition=KPartition(),
        repertoire=repertoire,
        partitioned_repertoire=None,
        phi=phi,
    )


# =============================================================================


class MaximallyIrreducibleCauseOrEffect(cmp.Orderable):
    """A maximally irreducible cause or effect (MICE).

    These can be compared with the built-in Python comparison operators (``<``,
    ``>``, etc.). Comparison is based on |small_phi| value, then mechanism size.
    """

    def __init__(self, ria):
        self._ria = ria
        self._purview_ties = (self,)

    @property
    def phi(self):
        """float: The difference between the mechanism's unpartitioned and
        partitioned repertoires.
        """
        return self._ria.phi

    @property
    def normalized_phi(self):
        """float: Normalized |small_phi| value."""
        return self._ria.normalized_phi

    @property
    def direction(self):
        """Direction: |CAUSE| or |EFFECT|."""
        return self._ria.direction

    @property
    def mechanism(self):
        """list[int]: The mechanism for which the MICE is evaluated."""
        return self._ria.mechanism

    @property
    def mechanism_state(self):
        """tuple[int]: The current state of the mechanism."""
        return self._ria.mechanism_state

    @property
    def purview(self):
        """list[int]: The purview over which this mechanism's |small_phi| is
        maximal.
        """
        return self._ria.purview

    @property
    def purview_state(self):
        """tuple[int]: The current state of the purview."""
        return self._ria.purview_state

    @property
    def mip(self):
        """KPartition: The partition that makes the least difference to the
        mechanism's repertoire.
        """
        return self._ria.partition

    @property
    def repertoire(self):
        """np.ndarray: The unpartitioned repertoire of the mechanism over the
        purview.
        """
        return self._ria.repertoire

    @property
    def partitioned_repertoire(self):
        """np.ndarray: The partitioned repertoire of the mechanism over the
        purview.
        """
        return self._ria.partitioned_repertoire

    @property
    def specified_index(self):
        """The state(s) with the maximal absolute intrinsic difference
        between the unpartitioned and partitioned repertoires."""
        return self._ria.specified_index

    @property
    def specified_state(self):
        """The state(s) with the maximal absolute intrinsic difference
        between the unpartitioned and partitioned repertoires."""
        return self._ria.specified_state

    @property
    def ria(self):
        """RepertoireIrreducibilityAnalysis: The irreducibility analysis for
        this mechanism.
        """
        return self._ria

    @property
    def state_ties(self):
        return tuple(map(self.__class__, self._ria.state_ties))

    @property
    def partition_ties(self):
        return tuple(map(self.__class__, self._ria.partition_ties))

    @property
    def purview_ties(self):
        """tuple[MaximallyIrreducibleCauseOrEffect]: The purviews that are tied
        for maximal |small_phi| value.
        """
        return self._purview_ties

    def set_purview_ties(self, ties):
        """Set the ties."""
        self._purview_ties = tuple(ties)

    # @property
    # def purview_ties(self):
    #     """list: MICE objects for any other purviews that are maximal.

    #     NOTE: Partition ties are resolved arbitrarily.
    #     """
    #     seen = set()
    #     for tie in self._all_ties:
    #         if tie.purview not in seen:
    #             yield tie
    #             seen.add(tie.purview)

    # @property
    # def partition_ties(self):
    #     """list: MICE objects for any other purviews that are maximal.

    #     NOTE: Partition ties are resolved arbitrarily.
    #     """
    #     seen = set()
    #     for tie in self._all_ties:
    #         if tie.purview == self.purview and tie.mip not in seen:
    #             yield tie
    #             seen.add(tie.mip)

    # def state_ties(self, congruent_with=None, node_indices=None):
    #     cls = type(self)
    #     for ria in self.ria.state_ties(
    #         congruent_with=congruent_with, node_indices=node_indices
    #     ):
    #         yield cls(ria, ties=self._all_ties)

    # def ties(
    #     self,
    #     purview=True,
    #     state=True,
    #     partition=True,
    #     congruent_with=None,
    #     node_indices=None,
    # ):
    #     """Return MICE for any other purviews, partitions, or states that are maximal."""
    #     if purview and partition:
    #         ties = []
    #         # TODO(4.0) Currently the logic in subsystem.find_mice will add
    #         # duplicate MICE to the ties, one for each state. This should be
    #         # made more sensible when the logic stabilizes, but for now we just
    #         # filter out the duplicates.
    #         seen = set()
    #         for tie in self._all_ties:
    #             if tie not in seen:
    #                 ties.append(tie)
    #                 seen.add(tie)
    #     elif purview:
    #         ties = self.purview_ties
    #     elif partition:
    #         ties = self.partition_ties
    #     else:
    #         ties = [self]

    #     if state:
    #         for mice in ties:
    #             yield from mice.state_ties(
    #                 congruent_with=congruent_with, node_indices=node_indices
    #             )
    #     else:
    #         yield from ties

    # @property
    # def is_tied(self):
    #     """Whether this MICE is non-unique."""
    #     return len(self._all_ties) > 1

    def flip(self):
        """Return the linked MICE in the other direction."""
        return self.parent.mice(self.direction.flip())

    def is_congruent(self, node_indices, state):
        """Return whether the state specified by this MICE is congruent."""
        return self.ria.is_congruent(node_indices, state)

    def __repr__(self):
        return fmt.make_repr(self, ["ria"])

    def __str__(self):
        return "Maximally-irreducible {}\n".format(
            str(self.direction).lower()
        ) + fmt.indent(fmt.fmt_ria(self.ria, mip=True))

    unorderable_unless_eq = RepertoireIrreducibilityAnalysis.unorderable_unless_eq

    def order_by(self):
        return self.ria.order_by()

    def __eq__(self, other):
        return self.ria == other.ria

    def __hash__(self):
        return hash(self._ria)

    def to_json(self):
        return {"ria": self.ria}

    def _relevant_connections(self, subsystem):
        """Identify connections that “matter” to this concept.

        For a |MIC|, the important connections are those which connect the
        purview to the mechanism; for a |MIE| they are the connections from the
        mechanism to the purview.

        Returns an |N x N| matrix, where `N` is the number of nodes in this
        corresponding subsystem, that identifies connections that “matter” to
        this MICE:

        ``direction == Direction.CAUSE``:
            ``relevant_connections[i,j]`` is ``1`` if node ``i`` is in the
            cause purview and node ``j`` is in the mechanism (and ``0``
            otherwise).

        ``direction == Direction.EFFECT``:
            ``relevant_connections[i,j]`` is ``1`` if node ``i`` is in the
            mechanism and node ``j`` is in the effect purview (and ``0``
            otherwise).

        Args:
            subsystem (Subsystem): The |Subsystem| of this MICE.

        Returns:
            np.ndarray: A |N x N| matrix of connections, where |N| is the size
            of the network.

        Raises:
            ValueError: If ``direction`` is invalid.
        """
        _from, to = self.direction.order(self.mechanism, self.purview)
        return connectivity.relevant_connections(subsystem.network.size, _from, to)

    # TODO: pass in `cut` instead? We can infer
    # subsystem indices from the cut itself, validate, and check.
    def damaged_by_cut(self, subsystem):
        """Return ``True`` if this MICE is affected by the subsystem's cut.

        The cut affects the MICE if it either splits the MICE's mechanism
        or splits the connections between the purview and mechanism.
        """
        return subsystem.cut.splits_mechanism(self.mechanism) or np.any(
            self._relevant_connections(subsystem)
            * subsystem.cut.cut_matrix(subsystem.network.size)
            == 1
        )


class MaximallyIrreducibleCause(MaximallyIrreducibleCauseOrEffect):
    """A maximally irreducible cause (MIC).

    These can be compared with the built-in Python comparison operators (``<``,
    ``>``, etc.). Comparison is based on |small_phi| value, then mechanism size.
    """

    def __init__(self, ria):
        if ria.direction != Direction.CAUSE:
            raise WrongDirectionError(
                "A MIC must be initialized with a RIA " "in the cause direction."
            )
        super().__init__(ria)

    def order_by(self):
        return self.ria.order_by()

    @property
    def direction(self):
        """Direction: |CAUSE|."""
        return self._ria.direction


class MaximallyIrreducibleEffect(MaximallyIrreducibleCauseOrEffect):
    """A maximally irreducible effect (MIE).

    These can be compared with the built-in Python comparison operators (``<``,
    ``>``, etc.). Comparison is based on |small_phi| value, then mechanism size.
    """

    def __init__(self, ria):
        if ria.direction != Direction.EFFECT:
            raise WrongDirectionError(
                "A MIE must be initialized with a RIA in the effect direction."
            )
        super().__init__(ria)

    @property
    def direction(self):
        """Direction: |EFFECT|."""
        return self._ria.direction


# =============================================================================

_concept_attributes = ["phi", "mechanism", "cause", "effect", "subsystem"]


# TODO: make mechanism a property
# TODO: make phi a property
class Concept(cmp.Orderable):
    """The maximally irreducible cause and effect specified by a mechanism.

    These can be compared with the built-in Python comparison operators (``<``,
    ``>``, etc.). Comparison is based on |small_phi| value, then mechanism size.

    Attributes:
        mechanism (tuple[int]): The mechanism that the concept consists of.
        cause (MaximallyIrreducibleCause): The |MIC| representing the
            maximally-irreducible cause of this concept.
        effect (MaximallyIrreducibleEffect): The |MIE| representing the
            maximally-irreducible effect of this concept.
        subsystem (Subsystem): This concept's parent subsystem.
        time (float): The number of seconds it took to calculate.
    """

    def __init__(
        self,
        mechanism=None,
        cause=None,
        effect=None,
        subsystem=None,
    ):
        self.mechanism = mechanism
        self.cause = cause
        self.effect = effect
        self.subsystem = subsystem
        self.node_labels = subsystem.node_labels
        # Attach references to this object on the cause and effect
        # TODO(4.0) document this
        self.cause.parent = self
        self.effect.parent = self

    def __repr__(self):
        return fmt.make_repr(self, _concept_attributes)

    def __str__(self):
        return fmt.fmt_concept(self)

    @property
    def phi(self):
        """float: The size of the concept.

        This is the minimum of the |small_phi| values of the concept's |MIC|
        and |MIE|.
        """
        return min(self.cause.phi, self.effect.phi)

    # TODO(4.0) rename?
    def mice(self, direction):
        if direction is Direction.CAUSE:
            return self.cause
        if direction is Direction.EFFECT:
            return self.effect
        validate.direction(direction)

    @property
    def cause_purview(self):
        """tuple[int]: The cause purview."""
        return getattr(self.cause, "purview", None)

    @property
    def effect_purview(self):
        """tuple[int]: The effect purview."""
        return getattr(self.effect, "purview", None)

    @property
    def cause_repertoire(self):
        """np.ndarray: The cause repertoire."""
        return getattr(self.cause, "repertoire", None)

    @property
    def effect_repertoire(self):
        """np.ndarray: The effect repertoire."""
        return getattr(self.effect, "repertoire", None)

    @property
    def mechanism_state(self):
        """tuple(int): The state of this mechanism."""
        return utils.state_of(self.mechanism, self.subsystem.state)

    def purview(self, direction):
        """Return the purview in the given direction."""
        if direction == Direction.CAUSE:
            return self.cause.purview
        if direction == Direction.EFFECT:
            return self.effect.purview
        raise ValueError("invalid direction")

    unorderable_unless_eq = ["subsystem"]

    def order_by(self):
        return [self.phi, len(self.mechanism)]

    def __eq__(self, other):
        try:
            return (
                self.phi == other.phi
                and self.mechanism == other.mechanism
                and self.mechanism_state == other.mechanism_state
                and self.cause_purview == other.cause_purview
                and self.effect_purview == other.effect_purview
                and self.eq_repertoires(other)
                and self.subsystem.network == other.subsystem.network
            )
        except AttributeError:
            return False

    def __hash__(self):
        return hash(
            (
                self.phi,
                self.mechanism,
                self.mechanism_state,
                self.cause_purview,
                self.effect_purview,
                utils.np_hash(self.cause_repertoire),
                utils.np_hash(self.effect_repertoire),
                self.subsystem.network,
            )
        )

    def __bool__(self):
        """A concept is ``True`` if |small_phi > 0|."""
        return utils.is_positive(self.phi)

    def is_congruent(self, system_state):
        return all(
            self.mice(direction).is_congruent(
                system_state.node_indices, system_state[direction]
            )
            for direction in Direction.both()
        )

    # TODO(ties) update
    def resolve_congruence(self, system_state):
        """Choose the MIC/MIE that are congruent, if any."""
        cause, effect = [
            next(
                self.mice(direction).state_ties(
                    congruent_with=system_state[direction],
                    node_indices=system_state.node_indices,
                ),
                None,
            )
            for direction in Direction.both()
        ]
        if cause is None or effect is None:
            return None
        return type(self)(
            mechanism=self.mechanism,
            cause=cause,
            effect=effect,
            subsystem=self.subsystem,
        )

    def eq_repertoires(self, other):
        """Return whether this concept has the same repertoires as another.

        .. warning::
            This only checks if the cause and effect repertoires are equal as
            arrays; mechanisms, purviews, or even the nodes that the mechanism
            and purview indices refer to, might be different.
        """
        return np.array_equal(
            self.cause_repertoire, other.cause_repertoire
        ) and np.array_equal(self.effect_repertoire, other.effect_repertoire)

    def emd_eq(self, other):
        """Return whether this concept is equal to another in the context of
        an EMD calculation.
        """
        return (
            self.phi == other.phi
            and self.mechanism == other.mechanism
            and self.eq_repertoires(other)
        )

    # These methods are used by phiserver
    # TODO Rename to expanded_cause_repertoire, etc
    def expand_cause_repertoire(self, new_purview=None):
        """See |Subsystem.expand_repertoire()|."""
        return self.subsystem.expand_cause_repertoire(
            self.cause.repertoire, new_purview
        )

    def expand_effect_repertoire(self, new_purview=None):
        """See |Subsystem.expand_repertoire()|."""
        return self.subsystem.expand_effect_repertoire(
            self.effect.repertoire, new_purview
        )

    def expand_partitioned_cause_repertoire(self):
        """See |Subsystem.expand_repertoire()|."""
        return self.subsystem.expand_cause_repertoire(
            self.cause.ria.partitioned_repertoire
        )

    def expand_partitioned_effect_repertoire(self):
        """See |Subsystem.expand_repertoire()|."""
        return self.subsystem.expand_effect_repertoire(
            self.effect.ria.partitioned_repertoire
        )

    def to_json(self):
        """Return a JSON-serializable representation."""
        return {attr: getattr(self, attr) for attr in _concept_attributes}

    @classmethod
    def from_json(cls, dct):
        del dct["phi"]
        return cls(**dct)<|MERGE_RESOLUTION|>--- conflicted
+++ resolved
@@ -8,30 +8,19 @@
 from typing import Iterable
 
 import numpy as np
-<<<<<<< HEAD
+from numpy.typing import ArrayLike
 from toolz import concat, unique
 
 from pyphi.models.cuts import KPartition
 
-from .. import connectivity, utils, validate
+from .. import config, connectivity, utils, validate
 from ..conf import fallback
 from ..direction import Direction
 from ..exceptions import WrongDirectionError
 from ..metrics import distribution
 from ..models import fmt
-from . import cmp
-=======
-from numpy.typing import ArrayLike
-
-from pyphi.models.cuts import KPartition
-
-from .. import config, connectivity, utils, validate
-from ..direction import Direction
-from ..exceptions import WrongDirectionError
-from ..metrics import distribution
 from ..registry import Registry
 from . import cmp, fmt
->>>>>>> f38bbf1f
 
 _ria_attributes = [
     "phi",
