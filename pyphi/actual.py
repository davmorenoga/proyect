#!/usr/bin/env python3
# -*- coding: utf-8 -*-
# actual.py

"""
Methods for computing actual causation of subsystems and mechanisms.
"""

import itertools
import logging
from math import log2
from pprint import pprint

import numpy as np

from . import compute, config, connectivity, exceptions, utils, validate
from .constants import EPSILON, Direction
from .jsonify import jsonify
from .models import (AcBigMip, Account, AcMip, ActualCut, DirectedAccount,
                     Event, Occurence, _null_ac_bigmip, _null_ac_mip)
<<<<<<< HEAD
from .subsystem import Subsystem, maximal_mip, mip_partitions
=======
from .partition import bipartition, directed_bipartition
from .subsystem import Subsystem, mip_bipartitions, wedge_partitions
>>>>>>> 1dad9e70

log = logging.getLogger(__name__)


class Context:
    """A set of nodes in a network, with state transitions.

    A |Context| contains two |Subsystem| objects - one representing the system
    at time |t-1| used to compute effect coefficients, and another
    representing the system at time |t| which is used to compute cause
    coefficients. These subsystems are accessed with the ``effect_system`` and
    ``cause_system`` attributes, and are mapped to the causal directions via
    the ``system`` attribute.

    Args:
        network (Network): The network the subsystem belongs to.
        before_state (tuple[int]): The state of the network at
            time |t-1|.
        after_state (tuple[int]): The state of the network at
            time |t|.
        cause_indices (tuple[int] or tuple[str]): Indices of nodes in the cause
            system. (TODO: clarify)
        effect_indices (tuple[int] or tuple[str]): Indices of nodes in the
            effect system. (TODO: clarify)

    Attributes:
        node_indices (tuple[int]): The indices of the nodes in the system.
        network (Network): The network the system belongs to.
        before_state (tuple[int]): The state of the network at
            time |t-1|.
        after_state (tuple[int]): The state of the network at
            time |t|.
        effect_system (Subsystem): The system in ``before_state`` used to
            compute effect repertoires and coefficients.
        cause_system (Subsystem): The system in ``after_state`` used to compute
            cause repertoires and coefficients.
        cause_system (Subsystem):
        system (dict): A dictionary mapping causal directions to the system
            used to compute repertoires in that direction.
        cut (ActualCut): The cut that has been applied to this context.

    .. note::
        During initialization, both the cause and effect systems are
        conditioned on the ``before_state`` as the background state. After
        conditioning the ``effect_system`` is then properly reset to
        ``after_state``.
    """

    def __init__(self, network, before_state, after_state, cause_indices,
                 effect_indices, cut=None):

        self.network = network
        self.before_state = before_state
        self.after_state = after_state

        parse_nodes = network.parse_node_indices
        self.cause_indices = parse_nodes(cause_indices)
        self.effect_indices = parse_nodes(effect_indices)
        self.node_indices = parse_nodes(cause_indices + effect_indices)

        # TODO: clarify that `ActualCut` is implemented correctly (esp.
        # cutting connections)
        self.null_cut = ActualCut((), self.cause_indices,
                                  (), self.effect_indices)
        self.cut = cut if cut is not None else self.null_cut

        # Both are conditioned on the `before_state`, but we then change the
        # state of the cause context to `after_state` to reflect the fact that
        # that we are computing cause repertoires of mechanisms in that state.
        # TODO: should we not validate the state of effect system since we
        # never compute cause repertoires for it and therefore do not have to
        # worry about invalid repertoires?
        self.effect_system = Subsystem(network, before_state,
                                       self.node_indices, self.cut)
        self.cause_system = Subsystem(network, before_state,
                                      self.node_indices, self.cut)
        self.cause_system.state = after_state
        for node in self.cause_system.nodes:
            node.state = after_state[node.index]

        # Dictionary mapping causal directions to the system which is used to
        # compute repertoires in that direction
        self.system = {
            Direction.PAST: self.cause_system,
            Direction.FUTURE: self.effect_system
        }

        self._hash = hash((
            self.cause_indices, self.effect_indices, self.before_state,
            self.after_state, self.network, self.cut))

    def __repr__(self):
        return "Context(cause: {}, effect: {})".format(
            self.cause_system.indices2nodes(self.cause_indices),
            self.effect_system.indices2nodes(self.effect_indices))

    def __str__(self):
        return repr(self)

    def __eq__(self, other):
        return (self.cause_indices == self.effect_indices
                and self.before_state == other.before_state
                and self.after_state == other.after_state
                and self.network == other.network
                and self.cut == other.cut)

    def __hash__(self):
        return self._hash

    def __len__(self):
        return len(self.node_indices)

    def __bool__(self):
        return len(self) > 0

    def to_json(self):
        return {
            'network': jsonify(self.network),
            'before_state': self.before_state,
            'after_state': self.after_state,
            'cause_indices': self.cause_indices,
            'effect_indices': self.effect_indices,
            'cut': jsonify(self.cut),
        }

    def apply_cut(self, cut):
        """Return a cut version of this context."""
        return Context(self.network, self.before_state, self.after_state,
                       self.cause_indices, self.effect_indices, cut)

    # TODO: remove these named repertoire methods and just use `_repertoire`?
    def cause_repertoire(self, mechanism, purview):
        return self.cause_system.cause_repertoire(mechanism, purview)

    def effect_repertoire(self, mechanism, purview):
        return self.effect_system.effect_repertoire(mechanism, purview)

    def unconstrained_cause_repertoire(self, purview):
        return self.cause_repertoire((), purview)

    def unconstrained_effect_repertoire(self, purview):
        return self.effect_repertoire((), purview)

    def _repertoire(self, direction, mechanism, purview):
        """Returns the cause or effect repertoire function based on a
        direction.

        Args:
            direction (str): The temporal direction, specifiying the cause or
                effect repertoire.
        """
        system = self.system[direction]
        return system._repertoire(direction, mechanism, purview)

    def state_probability(self, direction, repertoire, purview,):
        """ The dimensions of the repertoire that correspond to the fixed nodes
        are collapsed onto their state. All other dimension should be singular
        already (repertoire size and fixed_nodes need to match), and thus
        should receive 0 as the conditioning index. A single probability is
        returned.
        """
        purview_state = self.purview_state(direction)

        index = tuple(purview_state[i] if i in purview else 0
                      for i in range(len(purview_state)))
        return repertoire[index]

    def probability(self, direction, mechanism, purview):
        """Probability that the purview is in it's current state given the
        state of the mechanism."""
        repertoire = self._repertoire(direction, mechanism, purview)

        return self.state_probability(direction, repertoire, purview)

    def unconstrained_probability(self, direction, purview):
        """Unconstrained probability of the purview."""
        return self.probability(direction, (), purview)

    def purview_state(self, direction):
        """The state of the purview when we are computing coefficients in
        ``direction``.

        For example, if we are computing the cause coefficient of a mechanism
        in ``after_state``, the direction is``PAST`` and the ``purview_state``
        is ``before_state``.
        """
        if direction == Direction.PAST:
            purview_state = self.before_state
        elif direction == Direction.FUTURE:
            purview_state = self.after_state

        return purview_state

    def mechanism_state(self, direction):
        """The state of the mechanism when we are computing coefficients in
        ``direction``."""
        return self.system[direction].state

    def _normalize(self, probability, direction, purview, norm=True):
        """Normalize the probability of a purview in the given direction."""
        if not norm:
            return probability

        return probability / self.unconstrained_probability(direction, purview)

    def _coefficient(self, direction, mechanism, purview, norm=True):
        """Return the cause or effect coefficient of a mechanism over a
        purview."""
        p = self.probability(direction, mechanism, purview)
        return self._normalize(p, direction, purview, norm)

    def cause_coefficient(self, mechanism, purview, norm=True):
        """ Return the cause coefficient for a mechanism in a state over a
        purview in the actual past state """
        return self._coefficient(Direction.PAST, mechanism, purview, norm)

    def effect_coefficient(self, mechanism, purview, norm=True):
        """ Return the effect coefficient for a mechanism in a state over a
        purview in the actual future state """
        return self._coefficient(Direction.FUTURE, mechanism, purview, norm)

    def partitioned_repertoire(self, direction, partition):
        """Compute the repertoire over the partition in the given direction."""
        system = self.system[direction]
        return system.partitioned_repertoire(direction, partition)

    def partitioned_probability(self, direction, partition):
        """Compute the probability of the mechanism over the purview in
        the partition."""
        repertoire = self.partitioned_repertoire(direction, partition)
        return self.state_probability(direction, repertoire, partition.purview)

    # MIP methods
    # =========================================================================

    def find_mip(self, direction, mechanism, purview,
                 norm=True, allow_neg=False):
        """Find the coefficient minimum information partition for a mechanism
        over a purview.

        Args:
            direction (str): |past| or |future|
            mechanism (tuple[int]): A mechanism.
            purview (tuple[int]): A purview.

        Keyword Args:
            norm (boolean): If true, probabilities will be normalized.
            allow_neg (boolean): If true, ``alpha`` is allowed to be negative.
                Otherwise, negative values of ``alpha`` will be treated as if
                they were 0.

        Returns:
            AcMip: The found MIP.
        """
        alpha_min = float('inf')
        probability = self.probability(direction, mechanism, purview)

        for partition in mip_partitions(mechanism, purview):
            partitioned_probability = self.partitioned_probability(
                direction, partition)

            if config.PARTITION_TYPE == 'TRI':
                alpha = log2(probability / partitioned_probability)
            else:
                alpha = self._normalize(probability - partitioned_probability,
                                        direction, purview)

            # First check for 0
            # Default: don't count contrary causes and effects
            if utils.phi_eq(alpha, 0) or (alpha < 0 and not allow_neg):
                return AcMip(state=self.mechanism_state(direction),
                             direction=direction,
                             mechanism=mechanism,
                             purview=purview,
                             partition=partition,
                             probability=probability,
                             partitioned_probability=partitioned_probability,
                             alpha=0.0)
            # Then take closest to 0
            if (abs(alpha_min) - abs(alpha)) > EPSILON:
                alpha_min = alpha
                acmip = AcMip(state=self.mechanism_state(direction),
                              direction=direction,
                              mechanism=mechanism,
                              purview=purview,
                              partition=partition,
                              probability=probability,
                              partitioned_probability=partitioned_probability,
                              alpha=alpha_min)
        return acmip

    # Phi_max methods
    # =========================================================================

    def _potential_purviews(self, direction, mechanism, purviews=False):
        """Return all purviews that could belong to the core cause/effect.

        Filters out trivially-reducible purviews.

        Args:
            direction (str): Either |past| or |future|.
            mechanism (tuple[int]): The mechanism of interest.

        Keyword Argss:
            purviews (tuple[int]): Optional subset of purviews of interest.
        """
        system = self.system[direction]
        return system._potential_purviews(direction, mechanism, purviews)

    # TODO: Implement mice cache
    # @cache.method('_mice_cache')
    def find_occurence(self, direction, mechanism, purviews=False,
                       norm=True, allow_neg=False):
        """Return the maximally irreducible cause or effect coefficient for a mechanism.

        Args:
            direction (str): The temporal direction, specifying cause or
                effect.
            mechanism (tuple[int]): The mechanism to be tested for
                irreducibility.

        Keyword Args:
            purviews (tuple[int]): Optionally restrict the possible purviews
                to a subset of the subsystem. This may be useful for _e.g._
                finding only concepts that are "about" a certain subset of
                nodes.

        Returns:
            |Occurence|: The maximally-irreducible actual cause or effect.

        .. note::
            Strictly speaking, the |Occurence| is a pair of coefficients: the
            actual cause and actual effect of a mechanism. Here, we return only
            information corresponding to one direction, |past| or |future|,
            i.e., we return an actual cause or actual effect coefficient, not
            the pair of them.
        """

        purviews = self._potential_purviews(direction, mechanism, purviews)

        # Find the maximal MIP over the remaining purviews.
        if not purviews:
            max_mip = _null_ac_mip(self.mechanism_state(direction),
                                   direction, mechanism, None)
        else:
            # This max should be most positive
            mips = [self.find_mip(direction, mechanism, purview, norm, allow_neg)
                    for purview in purviews]
            max_mip = maximal_mip(mips)

        # Construct the corresponding Occurence
        return Occurence(max_mip)

    def find_mice(self, *args, **kwargs):
        """Backwards-compatible alias for `find_occurence`."""
        return self.find_occurence(*args, **kwargs)


# ===========================================================================
# Printed Results
# ============================================================================


def nice_ac_composition(account):
    if account:
        if account[0].direction == Direction.PAST:
            dir_arrow = '<--'
        elif account[0].direction == Direction.FUTURE:
            dir_arrow = '-->'
        else:
            validate.direction(account.direction)
        actions = [["{0:.4f}".format(round(action.alpha, 4)),
                    action.mechanism, dir_arrow, action.purview]
                   for action in account]
        return actions
    else:
        return None


def multiple_states_nice_ac_composition(network, transitions, cause_indices,
                                        effect_indices, mechanisms=False,
                                        purviews=False, norm=True,
                                        allow_neg=False):
    """Print a nice composition for multiple pairs of states.

    Args:
        transitions (list(2 state tuples)): The first is past the second
            current. For 'past' current belongs to subsystem and past is the
            second state. Vice versa for "future"
    """
    for transition in transitions:
        context = Context(network, transition[0], transition[1], cause_indices,
                          effect_indices)
        cause_account = directed_account(context, Direction.PAST, mechanisms,
                                         purviews, norm, allow_neg)
        effect_account = directed_account(context, Direction.FUTURE,
                                          mechanisms, purviews, norm, allow_neg)
        print('#####################################')
        print(transition)
        print('- cause coefs ----------------------')
        pprint(nice_ac_composition(cause_account))
        print('- effect coefs ----------------------')
        pprint(nice_ac_composition(effect_account))
        print('---------------------------')

# ============================================================================
# Average over mechanisms - constellations
# ============================================================================


def directed_account(context, direction, mechanisms=False, purviews=False,
                     norm=True, allow_neg=False):
    """Set of all Occurence of the specified direction"""
    if mechanisms is False:
        if direction == Direction.PAST:
            mechanisms = utils.powerset(context.effect_indices)
        elif direction == Direction.FUTURE:
            mechanisms = utils.powerset(context.cause_indices)

    actions = [context.find_occurence(direction, mechanism, purviews=purviews,
                                      norm=norm, allow_neg=allow_neg)
               for mechanism in mechanisms]

    # Filter out MICE with zero alpha
    return DirectedAccount(filter(None, actions))


def account(context, direction):
    if direction == Direction.BIDIRECTIONAL:
        return Account(directed_account(context, Direction.PAST) +
                       directed_account(context, Direction.FUTURE))
    return directed_account(context, direction)


# ============================================================================
# AcBigMips and System cuts
# ============================================================================


def account_distance(A1, A2):
    """Return the distance between two accounts. Here that is just the
    difference in sum(alpha)

    Args:
        A1 (Account): The first account.
        A2 (Account): The second account

    Returns:
        float: The distance between the two accounts.
    """
    return (sum([action.alpha for action in A1])
            - sum([action.alpha for action in A2]))


# TODO: single node BigMip
def _evaluate_cut_directed(context, cut, account, direction):
    """ Returns partitioned constellation for one direction past/future of the
    transition. For direction = bidirectional, the uncut subsystem is
    subsystem_past and uncut_subsystem2_or_actual_state is subsystem_future. To
    make cut subsystem: To have the right background, the init state for the
    subsystem should always be the past_state. In past direction after
    subsystem is created the actual state and the system state need to be
    swapped."""

    cut_context = context.apply_cut(cut)

    # TODO: Implement shortcuts to avoid recomputing actions?
    # if config.ASSUME_CUTS_CANNOT_CREATE_NEW_CONCEPTS:
    #     mechanisms = set([c.mechanism for c in unpartitioned_constellation])
    # else:
    # mechanisms = set([c.mechanism for c in unpartitioned_constellation] +
    #                      list(cut_mechanism_indices(uncut_subsystem, cut)))
    partitioned_account = directed_account(cut_context, direction)
    return partitioned_account


def _evaluate_cut(context, cut, unpartitioned_account, direction=None):
    """Find the |AcBigMip| for a given cut."""
    cut_context = context.apply_cut(cut)

    if not direction:
        direction = Direction.BIDIRECTIONAL

    partitioned_account = account(cut_context, direction)

    log.debug("Finished evaluating cut {}.".format(cut))
    alpha = account_distance(unpartitioned_account, partitioned_account)

    return AcBigMip(
        alpha=alpha,
        direction=direction,
        unpartitioned_account=unpartitioned_account,
        partitioned_account=partitioned_account,
        context=context,
        cut=cut)


def _get_cuts(context):
    """A list of possible cuts to a context."""

    # TODO: Add one-cut approximation as an option.
    # if config.CUT_ONE_APPROXIMATION:
    #     bipartitions = directed_bipartition_of_one(subsystem.node_indices)
    # else:
    cause_bipartitions = bipartition(context.cause_indices)
    effect_bipartitions = directed_bipartition(context.effect_indices)
    # The first element of the list is the null cut.
    partitions = list(itertools.product(cause_bipartitions,
                                        effect_bipartitions))[1:]
    cuts = [ActualCut(part[0][0], part[0][1], part[1][0], part[1][1])
            for part in partitions]
    return cuts


def big_acmip(context, direction=None):
    """Return the minimal information partition of a context in a specific
    direction.

    Args:
        context (Context): The candidate system.

    Returns:
        AcBigMip: A nested structure containing all the data from the
            intermediate calculations. The top level contains the basic MIP
            information for the given subsystem.
    """
    if not direction:
        direction = Direction.BIDIRECTIONAL
    validate.direction(direction)
    log.info("Calculating big-alpha for {}...".format(context))

    if not context:
        log.info('Context {} is empty; returning null MIP '
                 'immediately.'.format(context))
        return _null_ac_bigmip(context, direction)

    if not connectivity.is_weak(context.network.cm, context.node_indices):
        log.info('{} is not strongly/weakly connected; returning null MIP '
                 'immediately.'.format(context))
        return _null_ac_bigmip(context, direction)
    cuts = _get_cuts(context)

    log.debug("Finding unpartitioned account...")
    unpartitioned_account = account(context, direction)
    log.debug("Found unpartitioned account.")

    if not unpartitioned_account:
        # Short-circuit if there are no actions in the unpartitioned
        # account.
        result = _null_ac_bigmip(context, direction)
    else:
        ac_mip = _null_ac_bigmip(context, direction)
        ac_mip.alpha = float('inf')
        for i, cut in enumerate(cuts):
            new_ac_mip = _evaluate_cut(context, cut, unpartitioned_account,
                                       direction)
            log.debug("Finished {} of {} cuts.".format(
                i + 1, len(cuts)))
            if new_ac_mip < ac_mip:
                ac_mip = new_ac_mip
            # Short-circuit as soon as we find a MIP with effectively 0 phi.
            if not ac_mip:
                break
        result = ac_mip
    log.info("Finished calculating big-ac-phi data for {}.".format(context))
    log.debug("RESULT: \n" + str(result))
    return result

# ============================================================================
# Complexes
# ============================================================================


# TODO: Fix this to test whether the transition is possible
def contexts(network, before_state, after_state):
    """Return a generator of all **possible** contexts of a network.
    """
    # TODO: Does not return subsystems that are in an impossible transitions.

    # Elements without inputs are reducibe effects,
    # elements without outputs are reducible causes.
    possible_causes = np.where(np.sum(network.connectivity_matrix, 1) > 0)[0]
    possible_effects = np.where(np.sum(network.connectivity_matrix, 0) > 0)[0]

    for cause_subset in utils.powerset(possible_causes):
        for effect_subset in utils.powerset(possible_effects):

            if cause_subset and effect_subset:
                try:
                    yield Context(network, before_state, after_state,
                                  cause_subset, effect_subset)
                except exceptions.StateUnreachableError:
                    pass


def nexus(network, before_state, after_state, direction=None):
    """Return a generator for all irreducible nexus of the network.
       Direction options are past, future, bidirectional. """
    validate.is_network(network)

    if not direction:
        direction = Direction.BIDIRECTIONAL

    return tuple(filter(None, (big_acmip(context, direction) for context in
                               contexts(network, before_state, after_state))))


def causal_nexus(network, before_state, after_state, direction=None):
    """Return the causal nexus of the network."""
    validate.is_network(network)

    if not direction:
        direction = Direction.BIDIRECTIONAL

    log.info("Calculating causal nexus...")
    result = nexus(network, before_state, after_state, direction)
    if result:
        result = max(result)
    else:
        empty_context = Context(network, before_state, after_state, (), ())
        result = _null_ac_bigmip(empty_context, direction)
    log.info("Finished calculating causal nexus.")
    log.debug("RESULT: \n" + str(result))
    return result

# ============================================================================
# True Causes
# ============================================================================


def nice_true_constellation(true_constellation):
    # TODO: Make sure the past and future purviews are ordered in the same way
    past_list = []
    future_list = []
    cause = '<--'
    effect = '-->'
    for event in true_constellation:
        if event.direction == Direction.PAST:
            past_list.append(["{0:.4f}".format(round(event.alpha, 4)),
                              event.mechanism, cause, event.purview])
        elif event.direction == Direction.FUTURE:
            future_list.append(["{0:.4f}".format(round(event.alpha, 4)),
                                event.mechanism, effect, event.purview])
        else:
            validate.direction(event.direction)

    true_list = [(past_list[event], future_list[event])
                 for event in range(len(past_list))]
    return true_list


def _actual_causes(network, past_state, current_state, nodes,
                   mechanisms=False):
    log.info("Calculating true causes ...")
    context = Context(network, past_state, current_state, nodes, nodes)

    return directed_account(context, Direction.PAST, mechanisms=mechanisms)


def _actual_effects(network, current_state, future_state, nodes,
                    mechanisms=False):
    log.info("Calculating true effects ...")
    context = Context(network, current_state, future_state, nodes, nodes)

    return directed_account(context, Direction.FUTURE, mechanisms=mechanisms)


def events(network, past_state, current_state, future_state, nodes,
           mechanisms=False):
    """Find all events (mechanisms with actual causes and actual effects."""

    actual_causes = _actual_causes(network, past_state, current_state, nodes,
                                   mechanisms)
    actual_effects = _actual_effects(network, current_state, future_state,
                                     nodes, mechanisms)

    actual_mechanisms = (set(c.mechanism for c in actual_causes) &
                         set(c.mechanism for c in actual_effects))

    if not actual_mechanisms:
        return ()

    def index(actual_causes_or_effects):
        """Filter out unidirectional occurences and return a
        dictionary keyed by the mechanism of the cause or effect."""
        return {o.mechanism: o for o in actual_causes_or_effects
                if o.mechanism in actual_mechanisms}

    actual_causes = index(actual_causes)
    actual_effects = index(actual_effects)

    return tuple(Event(actual_causes[m], actual_effects[m])
                 for m in sorted(actual_mechanisms))


# TODO: do we need this? it's just a re-structuring of the `events` results
# TODO: rename to `actual_constellation`?
def true_constellation(subsystem, past_state, future_state):
    """Set of all sets of elements that have true causes and true effects.

    .. note::
        Since the true constellation is always about the full system,
        the background conditions don't matter and the subsystem should be
        conditioned on the current state.
    """
    network = subsystem.network
    nodes = subsystem.node_indices
    state = subsystem.state

    _events = events(network, past_state, state, future_state, nodes)

    if not _events:
        log.info("Finished calculating, no echo events.")
        return None

    result = tuple([event.actual_cause for event in _events] +
                   [event.actual_effect for event in _events])
    log.info("Finished calculating true events.")
    log.debug("RESULT: \n" + str(result))

    return result


def true_events(network, past_state, current_state, future_state, indices=None,
                main_complex=None):
    """Return all mechanisms that have true causes and true effects within the
    complex.

    Args:
        network (Network): The network to analyze.
        past_state (tuple[int]): The state of the network at ``t - 1``.
        current_state (tuple[int]): The state of the network at ``t``.
        future_state (tuple[int]): The state of the network at ``t + 1``.

    Keyword Args:
        indices (tuple[int]): The indices of the main complex.
        main_complex (AcBigMip): The main complex. If ``main_complex`` is given
            then ``indices`` is ignored.

    Returns:
        tuple[Event]: List of true events in the main complex.
    """
    # TODO: validate triplet of states

    if main_complex:
        nodes = main_complex.subsystem.node_indices
    elif indices:
        nodes = indices
    else:
        main_complex = compute.main_complex(network, current_state)
        nodes = main_complex.subsystem.node_indices

    return events(network, past_state, current_state, future_state, nodes)


def extrinsic_events(network, past_state, current_state, future_state,
                     indices=None, main_complex=None):
    """Set of all mechanisms that are in the main complex but which have true
    causes and effects within the entire network.

    Args:
        network (Network): The network to analyze.
        past_state (tuple[int]): The state of the network at ``t - 1``.
        current_state (tuple[int]): The state of the network at ``t``.
        future_state (tuple[int]): The state of the network at ``t + 1``.

    Keyword Args:
        indices (tuple[int]): The indices of the main complex.
        main_complex (AcBigMip): The main complex. If ``main_complex`` is given
            then ``indices`` is ignored.

    Returns:
        tuple(actions): List of extrinsic events in the main complex.
    """
    if main_complex:
        mc_nodes = main_complex.subsystem.node_indices
    elif indices:
        mc_nodes = indices
    else:
        main_complex = compute.main_complex(network, current_state)
        mc_nodes = main_complex.subsystem.node_indices

    mechanisms = list(utils.powerset(mc_nodes))[1:]
    all_nodes = network.node_indices

    return events(network, past_state, current_state, future_state, all_nodes,
                  mechanisms=mechanisms)<|MERGE_RESOLUTION|>--- conflicted
+++ resolved
@@ -18,12 +18,8 @@
 from .jsonify import jsonify
 from .models import (AcBigMip, Account, AcMip, ActualCut, DirectedAccount,
                      Event, Occurence, _null_ac_bigmip, _null_ac_mip)
-<<<<<<< HEAD
+from .partition import bipartition, directed_bipartition
 from .subsystem import Subsystem, maximal_mip, mip_partitions
-=======
-from .partition import bipartition, directed_bipartition
-from .subsystem import Subsystem, mip_bipartitions, wedge_partitions
->>>>>>> 1dad9e70
 
 log = logging.getLogger(__name__)
 
@@ -281,7 +277,15 @@
         alpha_min = float('inf')
         probability = self.probability(direction, mechanism, purview)
 
-        for partition in mip_partitions(mechanism, purview):
+        # Loop over possible MIP partitions
+        if config.PARTITION_TYPE == 'BI':
+            partitions = mip_bipartitions(mechanism, purview)
+        elif config.PARTITION_TYPE == 'TRI':
+            partitions = wedge_partitions(mechanism, purview)
+        elif config.PARTITION_TYPE == 'ALL':
+            partitions = all_partitions(mechanism, purview)
+
+        for partition in partitions:
             partitioned_probability = self.partitioned_probability(
                 direction, partition)
 
@@ -372,7 +376,13 @@
             # This max should be most positive
             mips = [self.find_mip(direction, mechanism, purview, norm, allow_neg)
                     for purview in purviews]
-            max_mip = maximal_mip(mips)
+
+            if config.PARTITION_TYPE == 'TRI':
+                # In the case of tie, chose the mip with smallest purview.
+                # (The default behavior is to chose the larger purview.)
+                max_mip = max(mips, key=lambda m: (m.alpha, -len(m.purview)))
+            else:
+                max_mip = max(mips)
 
         # Construct the corresponding Occurence
         return Occurence(max_mip)
