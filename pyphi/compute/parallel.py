--- conflicted
+++ resolved
@@ -2,15 +2,13 @@
 # -*- coding: utf-8 -*-
 # compute/parallel.py
 
-<<<<<<< HEAD
+
 """
 Utilities for parallel computation.
 """
 
-=======
 import sys
 import logging
->>>>>>> 2a426704
 import multiprocessing
 import threading
 
